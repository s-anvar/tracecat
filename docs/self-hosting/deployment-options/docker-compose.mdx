---
title: Docker Compose
description: Deploy Tracecat using a Docker Compose template.
icon: docker
---

import DeploymentNote from '/snippets/deployment-note.mdx';
import PublicUrlNote from '/snippets/public-url-note.mdx';
import BasicAuthWarning from '/snippets/basic-auth-warning.mdx';

<DeploymentNote />

<BasicAuthWarning />

## Prerequisites

- [Docker](https://docs.docker.com/engine/install/) version 26.0.0+
- [Docker Compose](https://docs.docker.com/compose/install/) version 2.29.0+
- [openssl](https://www.openssl.org/source/)

## Verify Prerequisites

To verify that Docker Compose and Docker are installed on the machine where you plan to install Tracecat, run the following commands.

```bash
# Check Docker installation
docker

# Check Docker Compose installation
docker compose
```

## Download Configuration Files

<PublicUrlNote />

Tracecat requires a set of environment variables and credentials stored in `.env` file to run.
We created a helpful shell script to generate the `.env` file.
Use the commands listed below to download the required configuration files
(`env.sh`, `.env.example`) and generate your own `.env` file.

```bash
# 1. Download the env.sh installation script
<<<<<<< HEAD
curl -o env.sh https://raw.githubusercontent.com/TracecatHQ/tracecat/0.37.1/env.sh

# 2. Download the .env.example template file (env.sh needs this to generate your .env file)
curl -o .env.example https://raw.githubusercontent.com/TracecatHQ/tracecat/0.37.1/.env.example
=======
curl -o env.sh https://raw.githubusercontent.com/TracecatHQ/tracecat/0.36.20/env.sh

# 2. Download the .env.example template file (env.sh needs this to generate your .env file)
curl -o .env.example https://raw.githubusercontent.com/TracecatHQ/tracecat/0.36.20/.env.example
>>>>>>> 9193fe6b

# 3. Make the env.sh script executable and run it
chmod +x env.sh && ./env.sh
```

After running `env.sh`, you'll be prompted to input the following:

- Use production mode? - defaults to `y` (use `y` unless you are a Tracecat developer)
- Set `PUBLIC_APP_URL` to - defaults to `localhost`
- Require PostgreSQL SSL mode? - defaults to `n`
- Enter email address for the first user (superadmin) - **required field**

<Info>
  When installing Tracecat on a local workstation, use `localhost` or `127.0.0.1` as the IP address.
  Avoid using `0.0.0.0`, as the frontend will attempt to call `0.0.0.0/api/` to access the backend API, causing connection issues.
</Info>

<Tip>
  If you want to expose Tracecat on a custom port, you can set `PUBLIC_APP_PORT` in the `.env` file.
  For example, to expose Tracecat UI at `http://localhost:8082`, set `PUBLIC_APP_PORT=8082` in the `.env` file.
</Tip>

<Note>
  Setting production mode to `n` changes where Tracecat's remote repository is installed.
  Do not set production mode to `n` unless you are a Tracecat developer.

  By default, Tracecat will install the remote repository to the user's home directory at `~/.local/lib/python3.12/site-packages/`.
  Setting production mode to `y` will install the remote repository to the `PYTHONUSERBASE` directory specified in enviroment variables.
</Note>

## Download Caddyfile

Tracecat uses Caddy as a reverse proxy.
You'll need to download the following `Caddyfile` to configure this service.

```bash
<<<<<<< HEAD
curl -o Caddyfile https://raw.githubusercontent.com/TracecatHQ/tracecat/0.37.1/Caddyfile
=======
curl -o Caddyfile https://raw.githubusercontent.com/TracecatHQ/tracecat/0.36.20/Caddyfile
>>>>>>> 9193fe6b
```

## Download Docker Compose File

```bash
<<<<<<< HEAD
curl -o docker-compose.yml https://raw.githubusercontent.com/TracecatHQ/tracecat/0.37.1/docker-compose.yml
=======
curl -o docker-compose.yml https://raw.githubusercontent.com/TracecatHQ/tracecat/0.36.20/docker-compose.yml
>>>>>>> 9193fe6b
```

## Start Tracecat

<Note>
  If you want to expose Tracecat on a custom port (default is `80`), you can set `PUBLIC_APP_PORT` in the `.env` file.
  For example, to expose Tracecat UI at `http://localhost:8080`, set `PUBLIC_APP_PORT=8080` in the `.env` file.
</Note>

Run the command below to start Tracecat and all related services.
Make sure your `docker-compose.yml` and generated `.env` files are in the same directory.

```bash
docker compose up
```

Your Tracecat instance should now be running on `http://localhost:${PUBLIC_APP_PORT}`.
To access the Tracecat GUI, visit `http://localhost:${PUBLIC_APP_PORT}`.

![welcome-page](/img/self-hosting/welcome-page.png)

<Tip>
  Tracecat comes with a REST API, you can visit the live API docs at
  `http://localhost:${PUBLIC_APP_PORT}/api/docs`.
</Tip>

## Login

<Note>
  Find out how to configure authentication in Tracecat. [View
  docs](/self-hosting/authentication/overview).
</Note>

For each new Tracecat deployment, the super admin role is assigned to the first user who logs into the Tracecat instance.
This user owns the organization and has admin rights to every workspace in the Tracecat deployment.

**Important:** Only the email address you specified during the `env.sh` setup can become super admin.
You must sign up using exactly that email address to gain super admin privileges.

To proceed, sign up and create an account with a strong and secure password using the super admin email you configured.
Check out the [admin tutorial](/quickstart/admin) for more information.

## Networking

The following env variables are used to configure **external facing** network settings for Tracecat:

- `PUBLIC_APP_URL` - Tracecat frontend URL.
- `PUBLIC_APP_PORT` - Tracecat frontend port.
- `PUBLIC_API_URL` - Tracecat API URL.
- `NEXT_PUBLIC_APP_URL` - Browser client will use this URL to access the Tracecat frontend.
- `NEXT_PUBLIC_API_URL` - Browser client will use this URL to access the Tracecat API.
- `BASE_DOMAIN` - Caddy will use this domain to reverse proxy the Tracecat frontend and API. Defaults to `:{PUBLIC_APP_PORT}`
- `ADDRESS` - Caddy will use this address to bind to the network. Defaults to `0.0.0.0`

Within the docker network, the following env variables are used to configure network settings **within the docker network** for Tracecat:

- `INTERNAL_API_URL` - Tracecat API URL (defaults to `http://api:8000`)
- `INTERNAL_EXECUTOR_URL` - Tracecat executor URL (defaults to `http://executor:8000`)
- `NEXT_SERVER_API_URL` - Tracecat API URL (defaults to `INTERNAL_API_URL`)

## Troubleshooting

### "Network error" / "Failed to fetch" sign-in page

This error occurs when your browser cannot connect to Tracecat API via `PUBLIC_APP_URL`.
Please check the following:

- Do not set `PUBLIC_APP_URL` to `0.0.0.0`. Browsers cannot connect to this address. Use `localhost`, `127.0.0.1`, or your machine's actual IP address instead.
- WSL users: Do not use `127.0.0.1`. Run `ip addr` to find your WSL IP address (usually `172.x.x.x`) and use that instead.
- If you frontend is running on a different machine than the API, set `NEXT_PUBLIC_API_URL` to an address your browser can reach.
- Run `docker compose ps` to verify all services are running.
- Check the temporal service is healthy. Worker connectivity issues can sometimes affect login.
- View container logs: `docker compose logs api` and `docker compose logs temporal`.
- Check firewall and port forwarding if using a reverse proxy.

<Note>
  Related issues: [#1166](https://github.com/TracecatHQ/tracecat/issues/1166), [#887](https://github.com/TracecatHQ/tracecat/issues/887), [#867](https://github.com/TracecatHQ/tracecat/issues/867), [#779](https://github.com/TracecatHQ/tracecat/issues/779)
</Note>

## Next Steps
- Log into Tracecat and build your first playbook. [View quickstart](/quickstart).
- Tracecat comes with basic (email + password) authentication. Find out how to configure other authentication methods. [View docs](/self-hosting/authentication/overview).
<<<<<<< HEAD
- Read inline comments in the generated `.env` file to better understand Tracecat's configurations. [View `.env.example` file](https://github.com/TracecatHQ/tracecat/blob/0.37.1/.env.example).
=======
- Read inline comments in the generated `.env` file to better understand Tracecat's configurations. [View `.env.example` file](https://github.com/TracecatHQ/tracecat/blob/0.36.20/.env.example).
>>>>>>> 9193fe6b
<|MERGE_RESOLUTION|>--- conflicted
+++ resolved
@@ -4,9 +4,9 @@
 icon: docker
 ---
 
-import DeploymentNote from '/snippets/deployment-note.mdx';
-import PublicUrlNote from '/snippets/public-url-note.mdx';
-import BasicAuthWarning from '/snippets/basic-auth-warning.mdx';
+import DeploymentNote from "/snippets/deployment-note.mdx";
+import PublicUrlNote from "/snippets/public-url-note.mdx";
+import BasicAuthWarning from "/snippets/basic-auth-warning.mdx";
 
 <DeploymentNote />
 
@@ -41,17 +41,10 @@
 
 ```bash
 # 1. Download the env.sh installation script
-<<<<<<< HEAD
 curl -o env.sh https://raw.githubusercontent.com/TracecatHQ/tracecat/0.37.1/env.sh
 
 # 2. Download the .env.example template file (env.sh needs this to generate your .env file)
 curl -o .env.example https://raw.githubusercontent.com/TracecatHQ/tracecat/0.37.1/.env.example
-=======
-curl -o env.sh https://raw.githubusercontent.com/TracecatHQ/tracecat/0.36.20/env.sh
-
-# 2. Download the .env.example template file (env.sh needs this to generate your .env file)
-curl -o .env.example https://raw.githubusercontent.com/TracecatHQ/tracecat/0.36.20/.env.example
->>>>>>> 9193fe6b
 
 # 3. Make the env.sh script executable and run it
 chmod +x env.sh && ./env.sh
@@ -65,21 +58,25 @@
 - Enter email address for the first user (superadmin) - **required field**
 
 <Info>
-  When installing Tracecat on a local workstation, use `localhost` or `127.0.0.1` as the IP address.
-  Avoid using `0.0.0.0`, as the frontend will attempt to call `0.0.0.0/api/` to access the backend API, causing connection issues.
+  When installing Tracecat on a local workstation, use `localhost` or
+  `127.0.0.1` as the IP address. Avoid using `0.0.0.0`, as the frontend will
+  attempt to call `0.0.0.0/api/` to access the backend API, causing connection
+  issues.
 </Info>
 
 <Tip>
-  If you want to expose Tracecat on a custom port, you can set `PUBLIC_APP_PORT` in the `.env` file.
-  For example, to expose Tracecat UI at `http://localhost:8082`, set `PUBLIC_APP_PORT=8082` in the `.env` file.
+  If you want to expose Tracecat on a custom port, you can set `PUBLIC_APP_PORT`
+  in the `.env` file. For example, to expose Tracecat UI at
+  `http://localhost:8082`, set `PUBLIC_APP_PORT=8082` in the `.env` file.
 </Tip>
 
 <Note>
   Setting production mode to `n` changes where Tracecat's remote repository is installed.
   Do not set production mode to `n` unless you are a Tracecat developer.
 
-  By default, Tracecat will install the remote repository to the user's home directory at `~/.local/lib/python3.12/site-packages/`.
-  Setting production mode to `y` will install the remote repository to the `PYTHONUSERBASE` directory specified in enviroment variables.
+By default, Tracecat will install the remote repository to the user's home directory at `~/.local/lib/python3.12/site-packages/`.
+Setting production mode to `y` will install the remote repository to the `PYTHONUSERBASE` directory specified in enviroment variables.
+
 </Note>
 
 ## Download Caddyfile
@@ -88,28 +85,21 @@
 You'll need to download the following `Caddyfile` to configure this service.
 
 ```bash
-<<<<<<< HEAD
 curl -o Caddyfile https://raw.githubusercontent.com/TracecatHQ/tracecat/0.37.1/Caddyfile
-=======
-curl -o Caddyfile https://raw.githubusercontent.com/TracecatHQ/tracecat/0.36.20/Caddyfile
->>>>>>> 9193fe6b
 ```
 
 ## Download Docker Compose File
 
 ```bash
-<<<<<<< HEAD
 curl -o docker-compose.yml https://raw.githubusercontent.com/TracecatHQ/tracecat/0.37.1/docker-compose.yml
-=======
-curl -o docker-compose.yml https://raw.githubusercontent.com/TracecatHQ/tracecat/0.36.20/docker-compose.yml
->>>>>>> 9193fe6b
 ```
 
 ## Start Tracecat
 
 <Note>
-  If you want to expose Tracecat on a custom port (default is `80`), you can set `PUBLIC_APP_PORT` in the `.env` file.
-  For example, to expose Tracecat UI at `http://localhost:8080`, set `PUBLIC_APP_PORT=8080` in the `.env` file.
+  If you want to expose Tracecat on a custom port (default is `80`), you can set
+  `PUBLIC_APP_PORT` in the `.env` file. For example, to expose Tracecat UI at
+  `http://localhost:8080`, set `PUBLIC_APP_PORT=8080` in the `.env` file.
 </Note>
 
 Run the command below to start Tracecat and all related services.
@@ -179,14 +169,14 @@
 - Check firewall and port forwarding if using a reverse proxy.
 
 <Note>
-  Related issues: [#1166](https://github.com/TracecatHQ/tracecat/issues/1166), [#887](https://github.com/TracecatHQ/tracecat/issues/887), [#867](https://github.com/TracecatHQ/tracecat/issues/867), [#779](https://github.com/TracecatHQ/tracecat/issues/779)
+  Related issues: [#1166](https://github.com/TracecatHQ/tracecat/issues/1166),
+  [#887](https://github.com/TracecatHQ/tracecat/issues/887),
+  [#867](https://github.com/TracecatHQ/tracecat/issues/867),
+  [#779](https://github.com/TracecatHQ/tracecat/issues/779)
 </Note>
 
 ## Next Steps
+
 - Log into Tracecat and build your first playbook. [View quickstart](/quickstart).
 - Tracecat comes with basic (email + password) authentication. Find out how to configure other authentication methods. [View docs](/self-hosting/authentication/overview).
-<<<<<<< HEAD
-- Read inline comments in the generated `.env` file to better understand Tracecat's configurations. [View `.env.example` file](https://github.com/TracecatHQ/tracecat/blob/0.37.1/.env.example).
-=======
-- Read inline comments in the generated `.env` file to better understand Tracecat's configurations. [View `.env.example` file](https://github.com/TracecatHQ/tracecat/blob/0.36.20/.env.example).
->>>>>>> 9193fe6b
+- Read inline comments in the generated `.env` file to better understand Tracecat's configurations. [View `.env.example` file](https://github.com/TracecatHQ/tracecat/blob/0.37.1/.env.example).